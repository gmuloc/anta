--- conflicted
+++ resolved
@@ -471,11 +471,7 @@
         assert test.result.result == expected["result"]
         if "messages" in expected:
             assert len(test.result.messages) == len(expected["messages"])
-<<<<<<< HEAD
-            for result_msg, expected_msg in zip(test.result.messages, expected["messages"], strict=False):  # NOTE: zip(strict=True) has been added in Python 3.10
-=======
             for result_msg, expected_msg in zip(test.result.messages, expected["messages"], strict=True):
->>>>>>> dc695e57
                 assert expected_msg in result_msg
 
     @pytest.mark.parametrize(
