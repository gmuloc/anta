--- conflicted
+++ resolved
@@ -18,7 +18,6 @@
         - "!test"
         - "!render"
         - "!^_[^_]"
-<<<<<<< HEAD
       merge_init_into_class: false
       show_bases: false
       show_labels: true
@@ -26,20 +25,20 @@
       show_root_toc_entry: false
       show_symbol_type_heading: false
       show_symbol_type_toc: false
-=======
 
 # Input models
 
 ::: anta.input_models.routing.isis
 
     options:
-      show_root_heading: false
-      show_root_toc_entry: false
-      show_bases: false
       anta_hide_test_module_description: true
-      merge_init_into_class: false
-      show_labels: true
       filters:
         - "!^__init__"
         - "!^__str__"
->>>>>>> 4095ecb5
+      merge_init_into_class: false
+      show_bases: false
+      show_labels: true
+      show_root_heading: false
+      show_root_toc_entry: false
+      show_symbol_type_heading: false
+      show_symbol_type_toc: false