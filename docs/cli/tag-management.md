<!--
  ~ Copyright (c) 2023-2025 Arista Networks, Inc.
  ~ Use of this source code is governed by the Apache License 2.0
  ~ that can be found in the LICENSE file.
  -->

ANTA uses tags to define test-to-device mappings (tests run on devices with matching tags) and the `--tags` CLI option acts as a filter to execute specific test/device combinations.

## Defining tags

### Device tags

Device tags can be defined in the inventory:

```yaml
anta_inventory:
  hosts:
    - name: leaf1
      host: leaf1.anta.arista.com
      tags: ["leaf"]
    - name: leaf2
      host: leaf2.anta.arista.com
      tags: ["leaf"]
    - name: spine1
      host: spine1.anta.arista.com
      tags: ["spine"]
```

Each device also has its own name automatically added as a tag:

```bash
$ anta get inventory
Current inventory content is:
{
    'leaf1': AsyncEOSDevice(
        name='leaf1',
        tags={'leaf', 'leaf1'},  <--
        [...]
        host='leaf1.anta.arista.com',
        [...]
    ),
    'leaf2': AsyncEOSDevice(
        name='leaf2',
        tags={'leaf', 'leaf2'},  <--
        [...]
        host='leaf2.anta.arista.com',
        [...]
    ),
    'spine1': AsyncEOSDevice(
        name='spine1',
        tags={'spine1', 'spine'},  <--
        [...]
        host='spine1.anta.arista.com',
        [...]
    )
}
```

### Test tags

Tags can be defined in the test catalog to restrict tests to tagged devices:

```yaml
anta.tests.system:
  - VerifyUptime:
      minimum: 10
      filters:
        tags: ['spine']
  - VerifyUptime:
      minimum: 9
      filters:
        tags: ['leaf']
  - VerifyReloadCause:
      filters:
        tags: ['spine', 'leaf']
  - VerifyCoredump:
  - VerifyAgentLogs:
  - VerifyCPUUtilization:
  - VerifyMemoryUtilization:
  - VerifyFileSystemUtilization:
  - VerifyNTP:

anta.tests.mlag:
  - VerifyMlagStatus:
      filters:
        tags: ['leaf']

anta.tests.interfaces:
  - VerifyL3MTU:
      mtu: 1500
      filters:
        tags: ['spine']
```

> [!TIP]
>
> - A tag used to filter a test can also be a device name
>
> - **Use different input values for a specific test**: Leverage tags to define different input values for a specific test. See the `VerifyUptime` example above.

## Using tags

| Command | Description |
| ------- | ----------- |
| No `--tags` option | Run all tests on all devices according to the `tag` definitions in your inventory and test catalog.<br/> Tests without tags are executed on all devices. |
| `--tags leaf` | Run all tests marked with the `leaf` tag on all devices configured with the `leaf` tag.<br/> All other tests are ignored. |
| `--tags leaf,spine` | Run all tests marked with the `leaf` tag on all devices configured with the `leaf` tag.<br/>Run all tests marked with the `spine` tag on all devices configured with the `spine` tag.<br/> All other tests are ignored. |

### Examples

The following examples use the inventory and test catalog defined above.

#### No `--tags` option

Tests without tags are run on all devices.
Tests with tags will only run on devices with matching tags.

```bash
$ anta nrfu table --group-by device
╭────────────────────── Settings ──────────────────────╮
│ - ANTA Inventory contains 3 devices (AsyncEOSDevice) │
│ - Tests catalog contains 11 tests                    │
╰──────────────────────────────────────────────────────╯

--- ANTA NRFU Run Information ---
Number of devices: 3 (3 established)
Total number of selected tests: 27
---------------------------------
                                            Summary per device
┏━━━━━━━━┳━━━━━━━━━━━━━━┳━━━━━━━━━━━━━━┳━━━━━━━━━━━━━━┳━━━━━━━━━━━━━┳━━━━━━━━━━━━━━━━━━━━━━━━━━━━━━━━━━━━┓
┃ Device ┃ # of success ┃ # of skipped ┃ # of failure ┃ # of errors ┃ List of failed or error test cases ┃
┡━━━━━━━━╇━━━━━━━━━━━━━━╇━━━━━━━━━━━━━━╇━━━━━━━━━━━━━━╇━━━━━━━━━━━━━╇━━━━━━━━━━━━━━━━━━━━━━━━━━━━━━━━━━━━┩
│ leaf1  │ 9            │ 0            │ 0            │ 0           │                                    │
├────────┼──────────────┼──────────────┼──────────────┼─────────────┼────────────────────────────────────┤
│ leaf2  │ 7            │ 1            │ 1            │ 0           │ VerifyAgentLogs                    │
├────────┼──────────────┼──────────────┼──────────────┼─────────────┼────────────────────────────────────┤
│ spine1 │ 9            │ 0            │ 0            │ 0           │                                    │
└────────┴──────────────┴──────────────┴──────────────┴─────────────┴────────────────────────────────────┘
```

#### Single tag

With a tag specified, only tests matching this tag will be run on matching devices.

```bash
$ anta nrfu --tags leaf text
╭────────────────────── Settings ──────────────────────╮
│ - ANTA Inventory contains 3 devices (AsyncEOSDevice) │
│ - Tests catalog contains 11 tests                    │
╰──────────────────────────────────────────────────────╯

--- ANTA NRFU Run Information ---
Number of devices: 3 (2 established)
Total number of selected tests: 6
---------------------------------

leaf1 :: VerifyReloadCause :: SUCCESS
leaf1 :: VerifyUptime :: SUCCESS
leaf1 :: VerifyMlagStatus :: SUCCESS
leaf2 :: VerifyReloadCause :: SUCCESS
leaf2 :: VerifyUptime :: SUCCESS
leaf2 :: VerifyMlagStatus :: SKIPPED (MLAG is disabled)
```

In this case, only `leaf` devices defined in the inventory are used to run tests marked with the `leaf` in the test catalog.

#### Multiple tags

It is possible to use multiple tags using the `--tags tag1,tag2` syntax.

```bash
$ anta nrfu --tags leaf,spine text
╭────────────────────── Settings ──────────────────────╮
│ - ANTA Inventory contains 3 devices (AsyncEOSDevice) │
│ - Tests catalog contains 11 tests                    │
╰──────────────────────────────────────────────────────╯

--- ANTA NRFU Run Information ---
Number of devices: 3 (3 established)
Total number of selected tests: 15
---------------------------------

leaf1 :: VerifyReloadCause :: SUCCESS
leaf1 :: VerifyMlagStatus :: SUCCESS
leaf1 :: VerifyUptime :: SUCCESS
leaf1 :: VerifyL3MTU :: SUCCESS
leaf1 :: VerifyUptime :: SUCCESS
leaf2 :: VerifyReloadCause :: SUCCESS
leaf2 :: VerifyMlagStatus :: SKIPPED (MLAG is disabled)
leaf2 :: VerifyUptime :: SUCCESS
leaf2 :: VerifyL3MTU :: SUCCESS
leaf2 :: VerifyUptime :: SUCCESS
spine1 :: VerifyReloadCause :: SUCCESS
spine1 :: VerifyMlagStatus :: SUCCESS
spine1 :: VerifyUptime :: SUCCESS
spine1 :: VerifyL3MTU :: SUCCESS
spine1 :: VerifyUptime :: SUCCESS
```

## Obtaining all configured tags

As most ANTA commands accommodate tag filtering, this command is useful for enumerating all tags configured in the inventory. Running the `anta get tags` command will return a list of all tags configured in the inventory.

### Command overview

```bash
Usage: anta get tags [OPTIONS]

  Get list of configured tags in user inventory.

Options:
  -u, --username TEXT     Username to connect to EOS  [env var: ANTA_USERNAME;
                          required]
  -p, --password TEXT     Password to connect to EOS that must be provided. It
                          can be prompted using '--prompt' option.  [env var:
                          ANTA_PASSWORD]
  --enable-password TEXT  Password to access EOS Privileged EXEC mode. It can
                          be prompted using '--prompt' option. Requires '--
                          enable' option.  [env var: ANTA_ENABLE_PASSWORD]
  --enable                Some commands may require EOS Privileged EXEC mode.
                          This option tries to access this mode before sending
                          a command to the device.  [env var: ANTA_ENABLE]
  -P, --prompt            Prompt for passwords if they are not provided.  [env
                          var: ANTA_PROMPT]
  --timeout FLOAT         Global API timeout. This value will be used for all
                          devices.  [env var: ANTA_TIMEOUT; default: 30.0]
  --insecure              Disable SSH Host Key validation.  [env var:
                          ANTA_INSECURE]
  --disable-cache         Disable cache globally.  [env var:
                          ANTA_DISABLE_CACHE]
  -i, --inventory FILE    Path to the inventory YAML file.  [env var:
                          ANTA_INVENTORY; required]
  --tags TEXT             List of tags using comma as separator:
                          tag1,tag2,tag3.  [env var: ANTA_TAGS]
  --help                  Show this message and exit.
```

### Example

To get the list of all configured tags in the inventory, run the following command:

```bash
$ anta get tags
Tags found:
[
<<<<<<< HEAD
  "BL",
  "DC1",
  "DC1-BL1",
  "DC1-BL2",
  "DC1-LEAF1A",
  "DC1-LEAF1B",
  "DC1-SPINE1",
  "DC1-SPINE2",
  "DC2",
  "DC2-BL1",
  "DC2-BL2",
  "DC2-LEAF1A",
  "DC2-LEAF1B",
  "DC2-SPINE1",
  "DC2-SPINE2",
  "LEAF",
  "SPINE"
]
```

!!! note
    ANTA automatically injects the device name as device tag.
=======
  "leaf",
  "leaf1",
  "leaf2",
  "spine",
  "spine1"
]
```
>>>>>>> d57b53ea
<|MERGE_RESOLUTION|>--- conflicted
+++ resolved
@@ -64,15 +64,14 @@
 anta.tests.system:
   - VerifyUptime:
       minimum: 10
-      filters:
-        tags: ['spine']
+      filters: tags: ["spine"]
   - VerifyUptime:
       minimum: 9
       filters:
-        tags: ['leaf']
+        tags: ["leaf"]
   - VerifyReloadCause:
       filters:
-        tags: ['spine', 'leaf']
+        tags: ["spine", "leaf"]
   - VerifyCoredump:
   - VerifyAgentLogs:
   - VerifyCPUUtilization:
@@ -83,13 +82,13 @@
 anta.tests.mlag:
   - VerifyMlagStatus:
       filters:
-        tags: ['leaf']
+        tags: ["leaf"]
 
 anta.tests.interfaces:
   - VerifyL3MTU:
       mtu: 1500
       filters:
-        tags: ['spine']
+        tags: ["spine"]
 ```
 
 > [!TIP]
@@ -243,35 +242,10 @@
 $ anta get tags
 Tags found:
 [
-<<<<<<< HEAD
-  "BL",
-  "DC1",
-  "DC1-BL1",
-  "DC1-BL2",
-  "DC1-LEAF1A",
-  "DC1-LEAF1B",
-  "DC1-SPINE1",
-  "DC1-SPINE2",
-  "DC2",
-  "DC2-BL1",
-  "DC2-BL2",
-  "DC2-LEAF1A",
-  "DC2-LEAF1B",
-  "DC2-SPINE1",
-  "DC2-SPINE2",
-  "LEAF",
-  "SPINE"
-]
-```
-
-!!! note
-    ANTA automatically injects the device name as device tag.
-=======
   "leaf",
   "leaf1",
   "leaf2",
   "spine",
   "spine1"
 ]
-```
->>>>>>> d57b53ea
+```